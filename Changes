<<<<<<< HEAD
Wed May 27 16:34:00 2009 (agladdish) - Release 0.72
  Switch from NEXT to MRO::Compat.
  
=======
Sat Jun 27 20:20:09 EDT 2009 (hdp) - Release 0.73
  Packaging fixes

Thu Jun 25 14:52:29 EDT 2009 (hdp) - Release 0.72
  Refresh Module::Install

>>>>>>> b018a7c4
Sat Mar 28 09:16:09 PDT 2009 (hdp) - Release 0.71
  Fix RT#44641, missing documented 'end' action

Fri Mar 27 23:21:17 PDT 2009 (hdp) - Release 0.70
  Tests that use JSON were either not checking for the version or checking in a
  way that was a syntax error.

Thu Mar 26 14:16:03 PDT 2009 (hdp) - Release 0.69
  Fix RT#32342, deprecated config loses default map (hdp)
  Fix broken insertion of Catalyst::Request::REST for Action::REST (jshirley)

Wed Mar 25 22:33:38 PDT 2009 (hdp) - Release 0.68
  Remove prompt for ancient and deprecated Data::Denter from Makefile.PL
  Remove Data::Dump, which was entirely unused
  Stop tests from dying with Catalyst 5.80

Wed Mar 25 21:59:59 PDT 2009 (hdp) - Release 0.67
  (no changes from 0.67_01)

Wed Mar 25 09:36:00 PDT 2009 (hdp) - Release 0.67_01
  Fix RT#43840, improper app-level config handling
  Fix RT#42859, 'wrong' Catalyst dependency
  Fix RT#42025, stepping on custom request classes

Wed Aug 20 10:42:00 PST 2008 (jshirley) - Release 0.65
  Fully revamped tests to work without any JSON support
  Final removal of JSON::Syck
  Special thanks to jgoulah for helping test this release

Wed Aug 13 08:55:00 PST 2008 (jshirley) - Release 0.64
  New dist to fix issue with Module::Install

Wed Jul 09 11:16:00 PST 2008 (jshirley) - Release 0.63
  Changing from JSON::Syck to JSON/JSON::XS
  Refactored tests to be more applicable to current state of affairs

Wed Jul 02 07:53:00 PST 2008 (jshirley) - Release 0.62
  Reshipping with current Module::Install included due to error reports
    about failed installs


Mon Jun 30 12:28:00 PST 2008 (jshirley) - Release 0.61
  Support official application/json and carp about text/x-json
  Accepted patch from Luke Saunders for processing all accepted content types

Thu Jan  3 17:23:58 PST 2008 (adam) - Release 0.60
  Updated my contact information.
  Prepped for release.

Thu Jan  3 19:42:16 EST 2008 
	Fixed RT#30498 - REST controller references Catalyst without
	  loading it first.
	Fixed RT#32042 - Import of Params::Validate :all plays badly
	  with subclasses that have their own validate()
	Fixed RT#30456 - Debug messages print even with debugging disabled

Thu Jan  3 08:54:09 PST 2008
	Fixed an issue where YAML::Syck versions 0.92 require $c->request->body to
	  be stringified

Fri Dec 21 15:23:46 EDT 2007 
	Updated the configuration specifiers to operate more in line with the way
	Catalyst expects.  Most notably component based configuration through
	"Controller::RestClass" now works.  "serialize" at the top level simply
	is suggested defaults that all REST classes inherit.

Wed Jul 04 11:17:20 EDT 2007
	Fixed 'default' serializer to set a valid Content-Type: header.  Fixes
	RT ticket 27949.  Note that behavior has changed -- the default
	serializer must now be specified as a content-type, not as a plugin
	name. (dmo@roaringpenguin.com)

Thu May 24 14:01:06 PDT 2007 (adam) - Release 0.41
	Moved a bogus $self->class to $c->component($self->class)

Fri Mar  9 14:13:29 PST 2007 (adam) - Release 0.40
	Refactored the Content-Type negotiation to live in Catalyst::Request::REST.  (drolsky)
  	Added some useful debugging. (drolsky)
	Added a View serializer/deserializer, which simply calls the correct
	Catalyst view.  ('text/html' => [ 'View', 'TT' ]) (claco, adam)

Wed Dec  6 00:45:02 PST 2006 (adam) - Release 0.31
	Fixed a bug where we would report a blank content-type negotiation.
	Added Data::Dump as a dependency.

Tue Dec  5 13:02:08 PST 2006 (adam)
	Made the YAML::HTML view automatically append content-type=text/html on
	  the resulting URLs.

Sun Dec  3 12:24:16 PST 2006 (adam) - Release 0.30
	Updated the Makefile to support optional installation of the different
	  Serialization formats.
	Renamed some of the test cases, since the execution order doesn't
	  matter.
	Fixed things so that not having a Serialization module returns 415.
	Fixed things so that failure to Deserialize sends the proper status.
	Refactored the Plugin loading to Catalyst::Action::SerializeBase.
	Updated the Documentation.
	Added a whole raft of serializers. (JSON, all the Data::Serializer
	  supported ones, and XML::Simple)
	Added test cases.

Thu Nov 30 23:51:04 PST 2006 (adam)
	Refactored the Catalyst::Action::REST dispatch, so that the default
	  method is called before any _METHOD handlers.  In addition, moved
	  the 405 Not Implemented handler to be foo_not_implemented, instead
	  of the default sub.  (daisuke++ pointed out the inconsistency and
	  provided a patch, and I added the foo_not_implemented support)

	Added in automated OPTIONS handler, which constructs the allow
	  header for you, just like the 405 handler.  Can be overridden
	  with a normal _METHOD sub.

	Refactored Test::Rest, so that it uses closures to create the
	  very similar $test->method() subs.

	Added tests for Catalyst::Action::REST.

Thu Nov 30 17:14:51 PST 2006 (adam) - Release 0.2
	Added documentation patch from Daisuke Maki (daisuke@endeworks.jp)
	Added dependency patch from Daisuke Maki (daisuke@endeworks.jp)

Sun Nov 19 16:24:20 PST 2006 (adam) - Release 0.1
	Added status_accepted (Code 202)
	Added a first pass at documentation.

Mon Oct 16 14:48:54 PDT 2006 (adam)
	Added in Test Suite
	Created Catalyst::Action::Serialize and Catalyst::Action::Deserialize
	Added Data::Serializer actions
	Added status_created helper method

Wed Oct 18 17:29:07 PDT 2006 (adam)
	Added more status_ helpers

Thu Oct 19 16:04:33 PDT 2006 (adam)
	Converted error helpers to return an object instead of plain-text.  It's
	  a more consistent model than a text/plain error message.
	Added logging to 4xx status handlers
<|MERGE_RESOLUTION|>--- conflicted
+++ resolved
@@ -1,15 +1,11 @@
-<<<<<<< HEAD
-Wed May 27 16:34:00 2009 (agladdish) - Release 0.72
-  Switch from NEXT to MRO::Compat.
-  
-=======
+  Switch from NEXT to MRO::Compat (agladdish).
+
 Sat Jun 27 20:20:09 EDT 2009 (hdp) - Release 0.73
   Packaging fixes
 
 Thu Jun 25 14:52:29 EDT 2009 (hdp) - Release 0.72
   Refresh Module::Install
 
->>>>>>> b018a7c4
 Sat Mar 28 09:16:09 PDT 2009 (hdp) - Release 0.71
   Fix RT#44641, missing documented 'end' action
 
